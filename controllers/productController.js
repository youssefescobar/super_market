--- conflicted
+++ resolved
@@ -10,41 +10,6 @@
     if (existingProduct) {
       return res.status(400).json({ message: "Product already exists." });
     }
-
-<<<<<<< HEAD
-    const newProduct = new Product({
-      name: name.trim(),
-      description: description.trim(),
-      price: price,
-      category: category.trim(),
-      stock,
-      imageUrl,
-      qrCode: qrCode,
-      sizes,
-    });
-
-    await newProduct.save();
-    res
-      .status(201)
-      .json({ message: "Product created successfully.", newProduct });
-  } catch (err) {
-    res.status(500).json({ message: err.message });
-  }
-};
-exports.getProduct = async (req, res, next) => {
-  try {
-    const productId = req.params.id;
-    const products = await Product.findById(productId);
-    if (!products) {
-      res.status(404).json({ message: " Product not found. " });
-    }
-    res.json(products);
-  } catch (err) {
-    res.status(500).json({ message: err.message });
-  }
-};
-=======
->>>>>>> cfe20760
 
 exports.removeProduct = async (req, res, next) => {
   try {
